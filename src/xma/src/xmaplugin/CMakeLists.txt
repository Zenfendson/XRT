file(GLOB XMA_PLUGIN_FILES
  "${CMAKE_CURRENT_SOURCE_DIR}/*.h"
  "${CMAKE_CURRENT_SOURCE_DIR}/*.c"
  "${CMAKE_CURRENT_SOURCE_DIR}/*.cpp"
  )

set(XMA_PLUGIN_ALL_SRC
  ${XMA_PLUGIN_FILES}
  )

add_library(xmaplugin SHARED ${XMA_PLUGIN_ALL_SRC})
#target_include_directories(xmaplugin "${XML2_LIB_INCLUDE}")

set_target_properties(xmaplugin PROPERTIES VERSION ${XMA_VERSION_STRING}
  SOVERSION ${XMA_VERSION_MAJOR})

#target_link_libraries(xmaplugin "${XML2_LIB}")
<<<<<<< HEAD
target_link_libraries(xmaplugin
  xrt_core
  )
=======
#Removed xrt_core library as name is different on aws
#target_link_libraries(xmaplugin
#  xrt_core
#  )
>>>>>>> 5caacd0f

install (TARGETS xmaplugin LIBRARY DESTINATION ${XMA_INSTALL_DIR}/lib)

#CONFIGURE_FILE(${CMAKE_CURRENT_SOURCE_DIR}/libxmaplugin.pc.in ${CMAKE_CURRENT_SOURCE_DIR}/libxmaplugin.pc @ONLY)
#install(FILES ${CMAKE_CURRENT_SOURCE_DIR}/libxmaplugin.pc DESTINATION ${XMA_INSTALL_DIR}/lib/pkgconfig)

<|MERGE_RESOLUTION|>--- conflicted
+++ resolved
@@ -15,16 +15,10 @@
   SOVERSION ${XMA_VERSION_MAJOR})
 
 #target_link_libraries(xmaplugin "${XML2_LIB}")
-<<<<<<< HEAD
-target_link_libraries(xmaplugin
-  xrt_core
-  )
-=======
 #Removed xrt_core library as name is different on aws
 #target_link_libraries(xmaplugin
 #  xrt_core
 #  )
->>>>>>> 5caacd0f
 
 install (TARGETS xmaplugin LIBRARY DESTINATION ${XMA_INSTALL_DIR}/lib)
 
