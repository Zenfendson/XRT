--- conflicted
+++ resolved
@@ -1175,7 +1175,7 @@
 #ifdef __cplusplus
 XCL_DRIVER_DLLESPEC size_t xclPerfMonReadTrace(xclDeviceHandle handle, enum xclPerfMonType type,
                                                        xclTraceResultsVector& traceVector);
-<<<<<<< HEAD
+#endif
 
 /**
  * Experimental APIs for reading debug and profile
@@ -1189,9 +1189,6 @@
 
 /* End of the Experimental APIs for reading debug and profile */
 
-=======
-#endif
->>>>>>> 4117624a
 /* Hack for xbflash only */
 XCL_DRIVER_DLLESPEC char *xclMapMgmt(xclDeviceHandle handle);
 XCL_DRIVER_DLLESPEC xclDeviceHandle xclOpenMgmt(unsigned deviceIndex);
