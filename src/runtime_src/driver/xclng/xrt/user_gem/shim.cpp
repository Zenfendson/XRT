--- conflicted
+++ resolved
@@ -1171,10 +1171,6 @@
  */
 int xocl::XOCLShim::xclExecBuf(unsigned int cmdBO)
 {
-<<<<<<< HEAD
-=======
-    int ret;
->>>>>>> 9371fae0
     if (mLogStream.is_open()) {
         mLogStream << __func__ << ", " << std::this_thread::get_id() << ", " << cmdBO << std::endl;
     }
@@ -1192,10 +1188,6 @@
         mLogStream << __func__ << ", " << std::this_thread::get_id() << ", "
                    << cmdBO << ", " << num_bo_in_wait_list << ", " << bo_wait_list << std::endl;
     }
-<<<<<<< HEAD
-=======
-    int ret;
->>>>>>> 9371fae0
     unsigned int bwl[8] = {0};
     std::memcpy(bwl,bo_wait_list,num_bo_in_wait_list*sizeof(unsigned int));
     drm_xocl_execbuf exec = {0, cmdBO, bwl[0],bwl[1],bwl[2],bwl[3],bwl[4],bwl[5],bwl[6],bwl[7]};
